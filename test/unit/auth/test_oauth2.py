# coding: utf-8

from __future__ import unicode_literals
<<<<<<< HEAD
from aplus import Promise
=======

>>>>>>> a94b6b73
from functools import partial
import re
from threading import Thread

from mock import Mock
import pytest
from six.moves.urllib import parse as urlparse  # pylint:disable=import-error,no-name-in-module

from boxsdk.exception import BoxOAuthException
from boxsdk.network.default_network_response import DefaultNetworkResponse
from boxsdk.auth.oauth2 import OAuth2
from boxsdk.config import API


@pytest.fixture(params=('https://url.com/foo?bar=baz', 'https://ȕŕľ.com/ƒőő?Ƅȁŕ=Ƅȁż', None))
def redirect_url(request):
    """A value for the `redirect_uri` query string parameter for OAuth2."""
    return request.param


def test_get_correct_authorization_url(redirect_url):
    fake_client_id = 'fake_client_id'
    fake_client_secret = 'fake_client_secret'
    oauth2 = OAuth2(
        client_id=fake_client_id,
        client_secret=fake_client_secret,
    )
    auth_url, csrf_token = oauth2.get_authorization_url(redirect_url=redirect_url)
    expected_auth_url_format = '{0}?state={1}&response_type=code&client_id={2}'
    if redirect_url:
        expected_auth_url_format += '&redirect_uri={3}'
    assert auth_url == expected_auth_url_format.format(
        API.OAUTH2_AUTHORIZE_URL,
        csrf_token,
        fake_client_id,
        urlparse.quote_plus((redirect_url or '').encode('utf-8')),
    )
    assert re.match('^box_csrf_token_[A-Za-z0-9]{16}$', csrf_token)


def test_authenticate_sends_post_request_with_correct_params(mock_network_layer, successful_token_response):
    fake_client_id = 'fake_client_id'
    fake_client_secret = 'fake_client_secret'
    fake_auth_code = 'fake_auth_code'
    data = {
        'grant_type': 'authorization_code',
        'code': fake_auth_code,
        'client_id': fake_client_id,
        'client_secret': fake_client_secret,
        'box_device_id': '0',
        'box_device_name': 'my_awesome_device',
    }
    mock_network_layer.request.return_value = Promise.fulfilled(successful_token_response)
    oauth = OAuth2(
        client_id=fake_client_id,
        client_secret=fake_client_secret,
        network_layer=mock_network_layer,
        box_device_name='my_awesome_device',
    )

    oauth.authenticate(fake_auth_code)

    mock_network_layer.request.assert_called_once_with(
        'POST',
        '{0}/token'.format(API.OAUTH2_API_URL),
        data=data,
        headers={'content-type': 'application/x-www-form-urlencoded'},
        access_token=None,
    )

    assert oauth.access_token == successful_token_response.json()['access_token']


@pytest.mark.parametrize('_', range(10))
def test_refresh_sends_post_request_with_correct_params_and_handles_multiple_requests(
        mock_network_layer,
        successful_token_response,
        _,
):
    fake_client_id = 'fake_client_id'
    fake_client_secret = 'fake_client_secret'
    fake_refresh_token = 'fake_refresh_token'
    fake_access_token = 'fake_access_token'
    data = {
        'grant_type': 'refresh_token',
        'refresh_token': fake_refresh_token,
        'client_id': fake_client_id,
        'client_secret': fake_client_secret,
        'box_device_id': '0',
        'box_device_name': 'my_awesome_device',
    }
    mock_network_layer.request.return_value = Promise.fulfilled(successful_token_response)
    oauth = OAuth2(
        client_id=fake_client_id,
        client_secret=fake_client_secret,
        access_token=fake_access_token,
        refresh_token=fake_refresh_token,
        network_layer=mock_network_layer,
        box_device_name='my_awesome_device',
    )

    # Create four threads to call refresh on oauth at the same time.
    threads = []
    for _ in range(4):
        threads.append(Thread(target=oauth.refresh, args=(fake_access_token,)))

    for thread in threads:
        thread.start()
    for thread in threads:
        thread.join()

    # Assert that even four threads were trying to refresh the tokens at the same time, only one token request was made,
    # and it was made with the correct params.
    mock_network_layer.request.assert_called_once_with(
        'POST',
        '{0}/token'.format(API.OAUTH2_API_URL),
        data=data,
        headers={'content-type': 'application/x-www-form-urlencoded'},
        access_token=fake_access_token,
    )


def test_authenticate_stores_tokens_correctly(mock_network_layer, successful_token_response):
    fake_client_id = 'fake_client_id'
    fake_client_secret = 'fake_client_secret'
    fake_auth_code = 'fake_auth_code'

    mock_network_layer.request.return_value = Promise.fulfilled(successful_token_response)
    mock_token_callback = Mock()
    oauth = OAuth2(
        client_id=fake_client_id,
        client_secret=fake_client_secret,
        network_layer=mock_network_layer,
        store_tokens=mock_token_callback,
    )

    access_token, refresh_token = oauth.authenticate(fake_auth_code)
    mock_token_callback.assert_called_once_with(access_token, refresh_token)

    assert access_token == successful_token_response.json()['access_token']
    assert refresh_token == successful_token_response.json()['refresh_token']


@pytest.mark.parametrize('_', range(10))
def test_refresh_gives_back_the_correct_response_and_handles_multiple_requests(
        mock_network_layer,
        successful_token_response,
        network_response_with_missing_tokens,
        _,
):
    fake_client_id = 'fake_client_id'
    fake_client_secret = 'fake_client_secret'
    fake_refresh_token = 'fake_refresh_token'
    fake_access_token = 'fake_access_token'

    # Setup the network layer so that if oauth makes more than one request, it will get a malformed response and failed
    # the test.
    mock_network_layer.request.side_effect = [
        Promise.fulfilled(successful_token_response),
        Promise.fulfilled(network_response_with_missing_tokens),
    ]
    oauth = OAuth2(
        client_id=fake_client_id,
        client_secret=fake_client_secret,
        access_token=fake_access_token,
        refresh_token=fake_refresh_token,
        network_layer=mock_network_layer,
    )

    def refresh_tokens_and_verify_the_response():
        access_token, refresh_token = oauth.refresh(fake_access_token)
        assert access_token == successful_token_response.json()['access_token']
        assert refresh_token == successful_token_response.json()['refresh_token']

    # Creates four threads and do token refresh at the same time. Assert they all get the same new access token and
    # refresh token.
    threads = []
    for _ in range(4):
        threads.append(Thread(target=refresh_tokens_and_verify_the_response))

    for thread in threads:
        thread.start()
    for thread in threads:
        thread.join()


@pytest.mark.parametrize('test_method', [
    partial(OAuth2.refresh, access_token_to_refresh='fake_access_token'),
    partial(OAuth2.authenticate, auth_code='fake_code')
])
def test_token_request_raises_box_oauth_exception_when_getting_bad_network_response(
        test_method,
        mock_network_layer,
        bad_network_response,
):
    with pytest.raises(BoxOAuthException):
        mock_network_layer.request.return_value = Promise.fulfilled(bad_network_response)
        oauth = OAuth2(
            client_id='',
            client_secret='',
            access_token='fake_access_token',
            network_layer=mock_network_layer,
        )
        test_method(oauth)


@pytest.mark.parametrize('test_method', [
    partial(OAuth2.refresh, access_token_to_refresh='fake_access_token'),
    partial(OAuth2.authenticate, auth_code='fake_code')
])
def test_token_request_raises_box_oauth_exception_when_no_json_object_can_be_decoded(
        test_method,
        mock_network_layer,
        non_json_response,
):
    mock_network_layer.request.return_value = Promise.fulfilled(non_json_response)
    oauth = OAuth2(
        client_id='',
        client_secret='',
        access_token='fake_access_token',
        network_layer=mock_network_layer,
    )
    with pytest.raises(BoxOAuthException):
        test_method(oauth)


@pytest.fixture(params=[
    ['access_token'],
    ['refresh_token'],
    [],
])
def network_response_with_missing_tokens(request):
    mock_network_response = Mock(DefaultNetworkResponse)
    mock_network_response.ok = True
    json_dict = {}
    for key in request.param:
        json_dict[key] = 'fake_token'
    mock_network_response.json.return_value = json_dict
    return mock_network_response


@pytest.mark.parametrize('test_method', [
    partial(OAuth2.refresh, access_token_to_refresh='fake_access_token'),
    partial(OAuth2.authenticate, auth_code='fake_code')
])
def test_token_request_raises_box_oauth_exception_when_tokens_are_not_in_the_response(
        test_method,
        mock_network_layer,
        network_response_with_missing_tokens,
):
    mock_network_layer.request.return_value = Promise.fulfilled(network_response_with_missing_tokens)
    oauth = OAuth2(
        client_id='',
        client_secret='',
        access_token='fake_access_token',
        network_layer=mock_network_layer,
    )
    with pytest.raises(BoxOAuthException):
        test_method(oauth)


def test_token_request_allows_missing_refresh_token(mock_network_layer):
    mock_network_response = Mock(DefaultNetworkResponse)
    mock_network_response.ok = True
    mock_network_response.json.return_value = {'access_token': 'fake_token'}
    mock_network_layer.request.return_value = Promise.fulfilled(mock_network_response)
    oauth = OAuth2(
        client_id='',
        client_secret='',
        access_token='fake_access_token',
        network_layer=mock_network_layer,
    )
    oauth.send_token_request({}, access_token=None, expect_refresh_token=False)<|MERGE_RESOLUTION|>--- conflicted
+++ resolved
@@ -1,15 +1,12 @@
 # coding: utf-8
 
 from __future__ import unicode_literals
-<<<<<<< HEAD
-from aplus import Promise
-=======
-
->>>>>>> a94b6b73
+
 from functools import partial
 import re
 from threading import Thread
 
+from aplus import Promise
 from mock import Mock
 import pytest
 from six.moves.urllib import parse as urlparse  # pylint:disable=import-error,no-name-in-module
