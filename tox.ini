# Tox (http://tox.testrun.org/) is a tool for running tests
# in multiple virtualenvs. This configuration file will run the
# test suite on all supported python versions. To use it, "pip install tox"
# and then run "tox" from this directory.

[tox]
envlist =
  py26,
  py27,
  py33,
  py34,
  py35,
  pypy,
  pep8,
  pylint,
  rst,
  docs,
  coverage

[testenv]
commands =
  py.test test/ {posargs}
deps = -rrequirements-dev.txt

[testenv:rst]
deps =
    docutils
    pygments
commands =
  rst2html.py --strict README.rst
  rst2html.py --strict HISTORY.rst
  rst2html.py --strict CONTRIBUTING.rst

[testenv:pep8]
commands = 
  pep8 --ignore=E501,W292 boxsdk
  pep8 --ignore=E501,W292 test
deps = 
  pep8

[testenv:pylint]
commands =
  pylint --rcfile=.pylintrc boxsdk
<<<<<<< HEAD
  pylint --rcfile=.pylintrc test -d W0621
=======
  # pylint:disable W0621(redefined-outer-name) - Using py.test fixtures always breaks this rule.
  pylint --rcfile=.pylintrc test -d W0621 --ignore=mock_box
>>>>>>> a94b6b73
deps = -rrequirements-dev.txt

[testenv:coverage]
commands = py.test --cov boxsdk test/unit test/integration
deps = -rrequirements-dev.txt

[testenv:docs]
changedir = docs
deps =
  sphinx
commands =
  sphinx-apidoc -f -o source ../boxsdk
  make html<|MERGE_RESOLUTION|>--- conflicted
+++ resolved
@@ -41,12 +41,8 @@
 [testenv:pylint]
 commands =
   pylint --rcfile=.pylintrc boxsdk
-<<<<<<< HEAD
-  pylint --rcfile=.pylintrc test -d W0621
-=======
   # pylint:disable W0621(redefined-outer-name) - Using py.test fixtures always breaks this rule.
   pylint --rcfile=.pylintrc test -d W0621 --ignore=mock_box
->>>>>>> a94b6b73
 deps = -rrequirements-dev.txt
 
 [testenv:coverage]
