--- conflicted
+++ resolved
@@ -6,18 +6,14 @@
 Upcoming
 ++++++++
 
-<<<<<<< HEAD
 - Added support for Box Developer Edition. This includes JWT auth (auth as enterprise or as app user),
   and `create_user` functionality.
-
-=======
 - Added support for setting shared link expiration dates.
 - Added support for setting shared link permissions.
 - Added support for 'As-User' requests. See https://box-content.readme.io/#as-user-1
 - Improved support for accessing shared items. Items returned from the `client.get_shared_item` method will
   remember the shared link (and the optionally provided shared link password) so methods called on the returned
   items will be properly authorized.
->>>>>>> e4388ace
 
 1.1.7 (2015-05-28)
 ++++++++++++++++++
