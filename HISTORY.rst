.. :changelog:

Release History
---------------

Upcoming
++++++++

1.3.0 (2015-11-05)
++++++++++++++++++

- CPython 3.5 support.
<<<<<<< HEAD
- Support for cryptography>=1.0 on PyPy >=2.6.
- Travis CI testing for CPython 3.5 and PyPy 4.0.
=======
- Support for cryptography>=1.0 on PyPy 2.6.
- Travis CI testing for CPython 3.5 and PyPy 2.6.0.
- Added a logging network class that logs requests and responses.
- Added new options for auth classes, including storing tokens in Redis and storing them on a remote server.
>>>>>>> 0fd40a6e
- Stream uploads of files from disk.

1.2.2 (2015-07-22)
++++++++++++++++++

- The SDK now supports setting a password when creating a shared link.

1.2.1 (2015-07-22)
++++++++++++++++++

**Bugfixes**

- Fixed an ImportError for installs that didn't install the [jwt] extras.

1.2.0 (2015-07-13)
++++++++++++++++++

- Added support for Box Developer Edition. This includes JWT auth (auth as enterprise or as app user),
  and `create_user` functionality.
- Added support for setting shared link expiration dates.
- Added support for setting shared link permissions.
- Added support for 'As-User' requests. See https://box-content.readme.io/#as-user-1
- Improved support for accessing shared items. Items returned from the `client.get_shared_item` method will
  remember the shared link (and the optionally provided shared link password) so methods called on the returned
  items will be properly authorized.

1.1.7 (2015-05-28)
++++++++++++++++++

- Add context_info from failed requests to BoxAPIException instances.

**Bugfixes**

- ``Item.remove_shared_link()`` was trying to return an incorrect (according to its own documentation) value, and was
  also attempting to calculate that value in a way that made an incorrect assumption about the API response. The latter
  problem caused invocations of the method to raise TypeError. The method now handles the response correctly, and
  correctly returns type ``bool``.

1.1.6 (2015-04-17)
++++++++++++++++++

- Added support for the Box accelerator API for premium accounts.

1.1.5 (2015-04-03)
++++++++++++++++++

- Added support for preflight check during file uploads and updates.

1.1.4 (2015-04-01)
++++++++++++++++++

- Added support to the search endpoint for metadata filters.
- Added support to the search endpoint for filtering based on result type and content types.

1.1.3 (2015-03-26)
++++++++++++++++++

- Added support for the /shared_items endpoint. `client.get_shared_item` can be used to get information about
  a shared link. See https://developers.box.com/docs/#shared-items

1.1.2 (2015-03-20)
++++++++++++++++++

**Bugfixes**

- Certain endpoints (e.g. search, get folder items) no longer raise an exception when the response contains items
  that are neither files nor folders.

1.1.1 (2015-03-11)
++++++++++++++++++

- A minor change to namespacing. The ``OAuth2`` class can now be imported directly from ``boxsdk``.
  Demo code has been updated to reflect the change.

1.1.0 (2015-03-02)
++++++++++++++++++

**Features**

- The SDK now supports Box metadata. See the `metadata docs <https://developers.box.com/metadata-api/>`_ for
  more information.

- The object paging API has been improved. SDK extensions that need fine-grained control over when the next "page"
  of API results will be fetched can now do that.

**Example Code**

- The example code has been improved to be more robust and to work with all Python versions supported by the SDK
  (CPython 2.6-2.7, CPython 3.3-3.4, and PyPy).

- The example code has an example on how to use the new metadata feature.

- The README has improved code examples.

**Bugfixes**

- Oauth2 redirect URIs containing non-ASCII characters are now supported.<|MERGE_RESOLUTION|>--- conflicted
+++ resolved
@@ -10,15 +10,10 @@
 ++++++++++++++++++
 
 - CPython 3.5 support.
-<<<<<<< HEAD
-- Support for cryptography>=1.0 on PyPy >=2.6.
-- Travis CI testing for CPython 3.5 and PyPy 4.0.
-=======
 - Support for cryptography>=1.0 on PyPy 2.6.
 - Travis CI testing for CPython 3.5 and PyPy 2.6.0.
 - Added a logging network class that logs requests and responses.
 - Added new options for auth classes, including storing tokens in Redis and storing them on a remote server.
->>>>>>> 0fd40a6e
 - Stream uploads of files from disk.
 
 1.2.2 (2015-07-22)
