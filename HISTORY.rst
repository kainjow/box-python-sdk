.. :changelog:

Release History
---------------

Upcoming
++++++++

- CPython 3.5 support.
- Support for cryptography>=1.0 on PyPy 2.6.
- Travis CI testing for CPython 3.5 and PyPy 2.6.0.
<<<<<<< HEAD
- Added a logging network class that logs requests and responses.
- Added new options for auth classes, including storing tokens in Redis and storing them on a remote server.
=======
- Stream uploads of files from disk.
>>>>>>> b661d7eb

1.2.2 (2015-07-22)
++++++++++++++++++

- The SDK now supports setting a password when creating a shared link.

1.2.1 (2015-07-22)
++++++++++++++++++

**Bugfixes**

- Fixed an ImportError for installs that didn't install the [jwt] extras.

1.2.0 (2015-07-13)
++++++++++++++++++

- Added support for Box Developer Edition. This includes JWT auth (auth as enterprise or as app user),
  and `create_user` functionality.
- Added support for setting shared link expiration dates.
- Added support for setting shared link permissions.
- Added support for 'As-User' requests. See https://box-content.readme.io/#as-user-1
- Improved support for accessing shared items. Items returned from the `client.get_shared_item` method will
  remember the shared link (and the optionally provided shared link password) so methods called on the returned
  items will be properly authorized.

1.1.7 (2015-05-28)
++++++++++++++++++

- Add context_info from failed requests to BoxAPIException instances.

**Bugfixes**

- ``Item.remove_shared_link()`` was trying to return an incorrect (according to its own documentation) value, and was
  also attempting to calculate that value in a way that made an incorrect assumption about the API response. The latter
  problem caused invocations of the method to raise TypeError. The method now handles the response correctly, and
  correctly returns type ``bool``.

1.1.6 (2015-04-17)
++++++++++++++++++

- Added support for the Box accelerator API for premium accounts.

1.1.5 (2015-04-03)
++++++++++++++++++

- Added support for preflight check during file uploads and updates.

1.1.4 (2015-04-01)
++++++++++++++++++

- Added support to the search endpoint for metadata filters.
- Added support to the search endpoint for filtering based on result type and content types.

1.1.3 (2015-03-26)
++++++++++++++++++

- Added support for the /shared_items endpoint. `client.get_shared_item` can be used to get information about
  a shared link. See https://developers.box.com/docs/#shared-items

1.1.2 (2015-03-20)
++++++++++++++++++

**Bugfixes**

- Certain endpoints (e.g. search, get folder items) no longer raise an exception when the response contains items
  that are neither files nor folders.

1.1.1 (2015-03-11)
++++++++++++++++++

- A minor change to namespacing. The ``OAuth2`` class can now be imported directly from ``boxsdk``.
  Demo code has been updated to reflect the change.

1.1.0 (2015-03-02)
++++++++++++++++++

**Features**

- The SDK now supports Box metadata. See the `metadata docs <https://developers.box.com/metadata-api/>`_ for
  more information.

- The object paging API has been improved. SDK extensions that need fine-grained control over when the next "page"
  of API results will be fetched can now do that.

**Example Code**

- The example code has been improved to be more robust and to work with all Python versions supported by the SDK
  (CPython 2.6-2.7, CPython 3.3-3.4, and PyPy).

- The example code has an example on how to use the new metadata feature.

- The README has improved code examples.

**Bugfixes**

- Oauth2 redirect URIs containing non-ASCII characters are now supported.<|MERGE_RESOLUTION|>--- conflicted
+++ resolved
@@ -9,12 +9,9 @@
 - CPython 3.5 support.
 - Support for cryptography>=1.0 on PyPy 2.6.
 - Travis CI testing for CPython 3.5 and PyPy 2.6.0.
-<<<<<<< HEAD
 - Added a logging network class that logs requests and responses.
 - Added new options for auth classes, including storing tokens in Redis and storing them on a remote server.
-=======
 - Stream uploads of files from disk.
->>>>>>> b661d7eb
 
 1.2.2 (2015-07-22)
 ++++++++++++++++++
