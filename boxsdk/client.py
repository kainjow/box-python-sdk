--- conflicted
+++ resolved
@@ -262,7 +262,6 @@
         """
         return self._session.request(method, url, **kwargs)
 
-<<<<<<< HEAD
     def create_user(self, name, login=None, **user_attributes):
         """
         Create a new user. Can only be used if the current user is an enterprise admin, or the current authorization
@@ -290,7 +289,7 @@
         box_response = self._session.post(url, data=json.dumps(user_attributes))
         response = box_response.json()
         return User(self._session, response['id'], response)
-=======
+
     def as_user(self, user):
         """
         Returns a new client object with default headers set up to make requests as the specified user.
@@ -319,5 +318,4 @@
             self._oauth,
             self._network,
             self._session.with_shared_link(shared_link, shared_link_password),
-        )
->>>>>>> e4388ace
+        )